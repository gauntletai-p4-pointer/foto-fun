--- conflicted
+++ resolved
@@ -2,19 +2,7 @@
 import { TOOL_IDS } from '@/constants'
 import { BaseFilterTool } from '../filters/BaseFilterTool'
 import { createToolState } from '../utils/toolState'
-<<<<<<< HEAD
-// import type { FabricObject, Image as FabricImage } from 'fabric'
-import { filters } from 'fabric'
-// import { ModifyCommand } from '@/lib/editor/commands/canvas'
-
-// Define filter type
-interface ImageFilter {
-  type?: string
-  [key: string]: unknown
-}
-=======
 import type { Canvas } from 'fabric'
->>>>>>> 9799c6d3
 
 /**
  * Hue Tool State
@@ -77,50 +65,20 @@
   }
   
   /**
-   * Apply hue rotation
+   * Apply hue adjustment
    */
-  private async applyHue(rotation: number): Promise<void> {
+  private async applyHue(adjustment: number): Promise<void> {
     if (this.state.get('isAdjusting')) return
     
     this.state.set('isAdjusting', true)
-    this.state.set('rotation', rotation)
+    this.state.set('rotation', adjustment)
     
-<<<<<<< HEAD
-    // Get target images using selection-aware method
-    const images = this.getTargetImages()
-    
-    if (images.length === 0) {
-      console.warn('No images found to adjust hue')
-      return
-    }
-    
-    // Use the base class filter management
-    this.executeWithGuard('isAdjusting', async () => {
-      await this.applyImageFilters(
-        images,
-        'HueRotation',
-        () => {
-          if (rotation !== 0) {
-            // Fabric.js HueRotation expects rotation in radians (0 to 2π)
-            // Convert degrees to radians
-            const rotationRadians = (rotation * Math.PI) / 180
-            return new filters.HueRotation({
-              rotation: rotationRadians
-            })
-          }
-          return null
-        },
-        `Rotate hue by ${rotation}°`
-      )
-    })
-=======
     try {
       // Use the base class applyFilter method
-      await this.applyFilter({ rotation })
+      await this.applyFilter({ rotation: adjustment })
     } finally {
       this.state.set('isAdjusting', false)
     }
->>>>>>> 9799c6d3
   }
   
   /**
