import { Contrast } from 'lucide-react'
import { TOOL_IDS } from '@/constants'
import { BaseFilterTool } from '../filters/BaseFilterTool'
import { createToolState } from '../utils/toolState'
import type { Canvas } from 'fabric'

/**
 * Contrast Tool State
 */
type ContrastState = {
  adjustment: number
  isAdjusting: boolean
}

/**
 * Contrast Tool - Adjust image contrast
 * Now supports selection-aware filtering
 */
class ContrastTool extends BaseFilterTool {
  // Tool identification
  id = TOOL_IDS.CONTRAST
  name = 'Contrast'
  icon = Contrast
  cursor = 'default'
  shortcut = undefined // No default shortcut
  
  // Tool state
  private state = createToolState<ContrastState>({
    adjustment: 0,
    isAdjusting: false
  })
  
  // Required: Get filter name
  protected getFilterName(): string {
    return 'contrast'
  }
  
  // Required: Get default params
  protected getDefaultParams(): any {
    return { adjustment: this.state.get('adjustment') }
  }
  
  /**
   * Tool setup
   */
  protected setupFilterTool(canvas: Canvas): void {
    // Subscribe to tool options
    this.subscribeToToolOptions(async (options) => {
      const adjustment = options.find(opt => opt.id === 'adjustment')?.value
      if (adjustment !== undefined && typeof adjustment === 'number') {
        await this.track('adjustContrast', async () => {
          await this.applyContrast(adjustment)
        })
      }
    })
    
    // Apply initial value if any
    const currentAdjustment = this.toolOptionsStore.getOptionValue<number>(this.id, 'adjustment')
    if (currentAdjustment !== undefined && currentAdjustment !== 0) {
      this.applyContrast(currentAdjustment)
    }
    
    // Show selection indicator on tool activation
    this.showSelectionIndicator()
  }
  
  /**
   * Apply contrast adjustment
   */
  private async applyContrast(adjustment: number): Promise<void> {
    if (this.state.get('isAdjusting')) return
    
    this.state.set('isAdjusting', true)
    this.state.set('adjustment', adjustment)
    
<<<<<<< HEAD
    // Check for active selection first
    const activeObjects = this.canvas.getActiveObjects()
    const hasSelection = activeObjects.length > 0
    
    // Get target images
    let images: FabricImage[]
    if (hasSelection) {
      // Filter selected objects for images only
      images = activeObjects.filter(obj => obj.type === 'image') as FabricImage[]
    } else {
      // Get all images on canvas
      const objects = this.canvas.getObjects()
      images = objects.filter(obj => obj.type === 'image') as FabricImage[]
    }
    
    if (images.length === 0) {
      console.warn(`No images found ${hasSelection ? 'in selection' : 'on canvas'} to adjust contrast`)
      return
    }
    
    console.log(`[ContrastTool] Adjusting contrast of ${images.length} image(s) - ${hasSelection ? 'selected only' : 'all images'}`)
    
    // Apply contrast filter to each image
    images.forEach(img => {
      // Store original filters if not already stored
      const imgId = (img as FabricObject & { id?: string }).id || img.toString()
      if (!this.state.get('previousFilters').has(imgId)) {
        this.state.get('previousFilters').set(imgId, img.filters ? [...img.filters] as unknown as ImageFilter[] : [])
      }
      
      // Remove existing contrast filters
      if (!img.filters) {
        img.filters = []
      } else {
        img.filters = img.filters.filter((f) => (f as unknown as ImageFilter).type !== 'Contrast')
      }
      
      // Add new contrast filter if adjustment is not 0
      if (adjustment !== 0) {
        // Fabric.js contrast value is between -1 and 1
        const contrastValue = adjustment / 100
        
        // Create contrast filter
        const contrastFilter = new filters.Contrast({
          contrast: contrastValue
        })
        
        img.filters.push(contrastFilter)
      }
      
      // Apply filters
      img.applyFilters()
    })
    
    // Render canvas
    this.canvas.renderAll()
    
    // Record command for undo/redo
    if (!this.state.get('isAdjusting')) {
      this.state.set('isAdjusting', true)
      
      // Create modify command for each image
      images.forEach(img => {
        const command = new ModifyCommand(
          this.canvas!,
          img as FabricObject,
          { filters: img.filters },
          `Adjust contrast to ${adjustment}%`
        )
        this.executeCommand(command)
      })
      
=======
    try {
      // Use the base class applyFilter method
      await this.applyFilter({ adjustment })
    } finally {
>>>>>>> 9799c6d3
      this.state.set('isAdjusting', false)
    }
  }
  
  /**
   * Tool cleanup
   */
  protected cleanupFilterTool(): void {
    // Don't reset the adjustment value - let it persist
    // Reset only the internal state
    this.state.setState({
      isAdjusting: false
    })
  }
  
  // Required: Base cleanup (from BaseTool)
  protected cleanup(): void {
    this.cleanupTool()
  }
}

// Export singleton instance
export const contrastTool = new ContrastTool() <|MERGE_RESOLUTION|>--- conflicted
+++ resolved
@@ -73,85 +73,10 @@
     this.state.set('isAdjusting', true)
     this.state.set('adjustment', adjustment)
     
-<<<<<<< HEAD
-    // Check for active selection first
-    const activeObjects = this.canvas.getActiveObjects()
-    const hasSelection = activeObjects.length > 0
-    
-    // Get target images
-    let images: FabricImage[]
-    if (hasSelection) {
-      // Filter selected objects for images only
-      images = activeObjects.filter(obj => obj.type === 'image') as FabricImage[]
-    } else {
-      // Get all images on canvas
-      const objects = this.canvas.getObjects()
-      images = objects.filter(obj => obj.type === 'image') as FabricImage[]
-    }
-    
-    if (images.length === 0) {
-      console.warn(`No images found ${hasSelection ? 'in selection' : 'on canvas'} to adjust contrast`)
-      return
-    }
-    
-    console.log(`[ContrastTool] Adjusting contrast of ${images.length} image(s) - ${hasSelection ? 'selected only' : 'all images'}`)
-    
-    // Apply contrast filter to each image
-    images.forEach(img => {
-      // Store original filters if not already stored
-      const imgId = (img as FabricObject & { id?: string }).id || img.toString()
-      if (!this.state.get('previousFilters').has(imgId)) {
-        this.state.get('previousFilters').set(imgId, img.filters ? [...img.filters] as unknown as ImageFilter[] : [])
-      }
-      
-      // Remove existing contrast filters
-      if (!img.filters) {
-        img.filters = []
-      } else {
-        img.filters = img.filters.filter((f) => (f as unknown as ImageFilter).type !== 'Contrast')
-      }
-      
-      // Add new contrast filter if adjustment is not 0
-      if (adjustment !== 0) {
-        // Fabric.js contrast value is between -1 and 1
-        const contrastValue = adjustment / 100
-        
-        // Create contrast filter
-        const contrastFilter = new filters.Contrast({
-          contrast: contrastValue
-        })
-        
-        img.filters.push(contrastFilter)
-      }
-      
-      // Apply filters
-      img.applyFilters()
-    })
-    
-    // Render canvas
-    this.canvas.renderAll()
-    
-    // Record command for undo/redo
-    if (!this.state.get('isAdjusting')) {
-      this.state.set('isAdjusting', true)
-      
-      // Create modify command for each image
-      images.forEach(img => {
-        const command = new ModifyCommand(
-          this.canvas!,
-          img as FabricObject,
-          { filters: img.filters },
-          `Adjust contrast to ${adjustment}%`
-        )
-        this.executeCommand(command)
-      })
-      
-=======
     try {
       // Use the base class applyFilter method
       await this.applyFilter({ adjustment })
     } finally {
->>>>>>> 9799c6d3
       this.state.set('isAdjusting', false)
     }
   }
