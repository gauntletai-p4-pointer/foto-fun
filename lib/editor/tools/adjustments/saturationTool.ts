--- conflicted
+++ resolved
@@ -2,19 +2,7 @@
 import { TOOL_IDS } from '@/constants'
 import { BaseFilterTool } from '../filters/BaseFilterTool'
 import { createToolState } from '../utils/toolState'
-<<<<<<< HEAD
-// import type { FabricObject, Image as FabricImage } from 'fabric'
-import { filters } from 'fabric'
-// import { ModifyCommand } from '@/lib/editor/commands/canvas'
-
-// Define filter type
-interface ImageFilter {
-  type?: string
-  [key: string]: unknown
-}
-=======
 import type { Canvas } from 'fabric'
->>>>>>> 9799c6d3
 
 /**
  * Saturation Tool State
@@ -85,41 +73,12 @@
     this.state.set('isAdjusting', true)
     this.state.set('adjustment', adjustment)
     
-<<<<<<< HEAD
-    // Get target images using selection-aware method
-    const images = this.getTargetImages()
-    
-    if (images.length === 0) {
-      console.warn('No images found to adjust saturation')
-      return
-    }
-    
-    // Use the base class filter management
-    this.executeWithGuard('isAdjusting', async () => {
-      await this.applyImageFilters(
-        images,
-        'Saturation',
-        () => {
-          if (adjustment !== 0) {
-            // Fabric.js saturation value is between -1 and 1
-            const saturationValue = adjustment / 100
-            return new filters.Saturation({
-              saturation: saturationValue
-            })
-          }
-          return null
-        },
-        `Adjust saturation to ${adjustment}%`
-      )
-    })
-=======
     try {
       // Use the base class applyFilter method
       await this.applyFilter({ adjustment })
     } finally {
       this.state.set('isAdjusting', false)
     }
->>>>>>> 9799c6d3
   }
   
   /**
