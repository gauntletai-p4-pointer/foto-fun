--- conflicted
+++ resolved
@@ -143,26 +143,9 @@
     
     // Add the path temporarily to canvas for selection creation
     this.canvas.add(this.finalPath)
-<<<<<<< HEAD
-    const bounds = this.finalPath.getBoundingRect()
-    
-    // Create a temporary canvas to generate the selection mask
-    const tempCanvas = document.createElement('canvas')
-    tempCanvas.width = this.canvas.getWidth()
-    tempCanvas.height = this.canvas.getHeight()
-    const tempCtx = tempCanvas.getContext('2d')!
-    
-    // Render the path to get its pixels
-    // Note: closedPathData already contains absolute coordinates from getPointer()
-    // so we don't need to apply Fabric.js object transformations
-    const path2D = new Path2D(closedPathData)
-    tempCtx.fillStyle = 'white'
-    tempCtx.fill(path2D)
-=======
     
     // Get selection mode (new, add, subtract, intersect)
     const mode = this.selectionMode
->>>>>>> 9799c6d3
     
     // Create the selection from path - the base SelectionTool has already set up
     // the correct selection mode (object vs global) in the selection manager
