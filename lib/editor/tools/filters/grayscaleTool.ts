--- conflicted
+++ resolved
@@ -1,18 +1,9 @@
 import { Palette } from 'lucide-react'
 import { TOOL_IDS } from '@/constants'
-<<<<<<< HEAD
-// import type { Canvas } from 'fabric'
-import { filters } from 'fabric'
-import { BaseTool } from '../base/BaseTool'
-import { createToolState } from '../utils/toolState'
-import { useToolOptionsStore } from '@/store/toolOptionsStore'
-// import { ModifyCommand } from '@/lib/editor/commands/canvas'
-=======
 import type { Canvas } from 'fabric'
 import { BaseFilterTool } from './BaseFilterTool'
 import { createToolState } from '../utils/toolState'
 import { useToolOptionsStore } from '@/store/toolOptionsStore'
->>>>>>> 9799c6d3
 
 // Define tool state
 type GrayscaleToolState = {
@@ -45,21 +36,13 @@
   }
   
   // Required: Setup
-<<<<<<< HEAD
-  protected setupTool(): void {
-=======
   protected setupFilterTool(canvas: Canvas): void {
->>>>>>> 9799c6d3
     // Subscribe to tool options
     this.subscribeToToolOptions(async () => {
       const action = this.getOptionValue('action')
       
       if (action === 'toggle') {
-<<<<<<< HEAD
-        this.toggleGrayscale()
-=======
         await this.toggleGrayscale()
->>>>>>> 9799c6d3
         // Reset the action
         useToolOptionsStore.getState().updateOption(this.id, 'action', null)
       }
@@ -78,25 +61,22 @@
     })
   }
   
-<<<<<<< HEAD
-  private toggleGrayscale(): void {
-    this.executeWithGuard('isApplying', async () => {
-      const newState = !this.state.get('isGrayscale')
-      const images = this.getTargetImages()
-      
-      if (images.length === 0) {
-        console.warn('No images found to apply grayscale')
-        return
-      }
-      
-      // Apply to all image objects
-      await this.applyImageFilters(
-        images,
-        'Grayscale',
-        () => newState ? new filters.Grayscale() : null,
-        newState ? 'Apply grayscale' : 'Remove grayscale'
-      )
-=======
+  /**
+   * Apply grayscale filter
+   */
+  private async applyGrayscale(): Promise<void> {
+    if (this.state.get('isApplying')) return
+    
+    this.state.set('isApplying', true)
+    
+    try {
+      // Use the base class applyFilter method
+      await this.applyFilter({})
+    } finally {
+      this.state.set('isApplying', false)
+    }
+  }
+  
   // Required: Base cleanup (from BaseTool)
   protected cleanup(): void {
     this.cleanupTool()
@@ -111,13 +91,11 @@
     try {
       // Use the base class applyFilter method
       await this.applyFilter(this.getDefaultParams())
->>>>>>> 9799c6d3
-      
       this.state.set('isGrayscale', newState)
-    })
+    } finally {
+      this.state.set('isApplying', false)
+    }
   }
-  
-  // Remove duplicate getOptionValue method - use the one from BaseTool
 }
 
 // Export singleton
