import { z } from 'zod'
import { BaseToolAdapter } from '../base'
import { saturationTool } from '@/lib/editor/tools/adjustments/saturationTool'
import type { Canvas } from 'fabric'
import type { Image as FabricImage } from 'fabric'
import { filters } from 'fabric'
import type { CanvasContext } from '@/lib/ai/tools/canvas-bridge'

// Extended type for FabricImage with filters
type FabricImageWithFilters = FabricImage & {
  filters?: unknown[]
  applyFilters(): void
}

// Input schema following AI SDK v5 patterns
const saturationParameters = z.object({
  adjustment: z.number()
    .min(-100)
    .max(100)
    .describe('Saturation adjustment from -100 (grayscale) to 100 (maximum saturation), where 0 is no change')
})

type SaturationInput = z.infer<typeof saturationParameters>

// Output type
interface SaturationOutput {
  success: boolean
  previousValue: number
  newValue: number
  affectedImages: number
  targetingMode: 'selection' | 'all-images'
}

// Define filter type
interface ImageFilter {
  type?: string
  [key: string]: unknown
}

/**
 * Adapter for the saturation tool to make it AI-compatible
 * Following AI SDK v5 patterns with intelligent image targeting
 */
export class SaturationToolAdapter extends BaseToolAdapter<SaturationInput, SaturationOutput> {
  tool = saturationTool
  aiName = 'adjustSaturation'
  description = `Adjust color saturation of EXISTING images on the canvas. This tool modifies the vibrancy and color intensity of images that are already loaded.

INTELLIGENT TARGETING:
- If you have images selected, only those images will be adjusted
- If no images are selected, all images on the canvas will be adjusted

Use this tool when the user wants to:
- Make existing images "more vibrant" or "more saturated"
- Make images "less saturated" or "muted"
- Adjust color intensity of existing photos
- Create grayscale or black and white effects

This tool does NOT create new images - it only modifies existing ones on the canvas.

You MUST calculate the adjustment value based on user intent:
- "more saturated" or "more vibrant" → +20 to +30
- "much more saturated" or "very vibrant" → +40 to +60
- "slightly more saturated" → +10 to +15
<<<<<<< HEAD
- "less saturated" or "muted colors" → -20 to -40
- "desaturated" or "grayscale" → -80 to -100

NEVER ask for exact values - interpret the user's intent and calculate appropriate adjustment values.`

  metadata = {
    category: 'canvas-editing' as const,
    executionType: 'fast' as const,
    worksOn: 'existing-image' as const
  }

  inputSchema = saturationParameters
  
  async execute(params: SaturationInput, context: CanvasContext): Promise<SaturationOutput> {
    console.log('[SaturationToolAdapter] Execute called with params:', params)
    console.log('[SaturationToolAdapter] Targeting mode:', context.targetingMode)
    
=======
- "less saturated" or "muted colors" → -20 to -30
- "much less saturated" or "very muted" → -40 to -60
- "desaturate" or "grayscale" → -100
- "black and white" → -100
- "increase saturation by X%" → use +X directly (e.g., "by 25%" → +25)
- "increase the saturation by X%" → use +X directly (e.g., "by 25%" → +25)
- "decrease saturation by X%" → use -X directly (e.g., "by 20%" → -20)
- "reduce saturation by X%" → use -X directly (e.g., "by 30%" → -30)
- "saturation by X%" → use X directly
- "boost saturation X%" → use +X directly
- "lower saturation X%" → use -X directly
- "make colors more vibrant" → +25 to +35
- "to make colors more vibrant" → +25 to +35
- "more colorful" → +20 to +30
- "less colorful" → -20 to -30
NEVER ask for exact values - always interpret the user's intent and choose an appropriate value.`
  
  inputSchema = saturationParameters
  
  async execute(params: SaturationInput, context: { canvas: Canvas }): Promise<SaturationOutput> {
    console.log('[SaturationToolAdapter] ===== EXECUTE CALLED =====')
    console.log('[SaturationToolAdapter] Execute called with params:', params)
    console.log('[SaturationToolAdapter] Params type:', typeof params)
    console.log('[SaturationToolAdapter] Params keys:', Object.keys(params))
    console.log('[SaturationToolAdapter] Adjustment value:', params.adjustment)
>>>>>>> 0503a37f
    const canvas = context.canvas
    
    if (!canvas) {
      throw new Error('Canvas is required but not provided in context')
    }
    
    // Use pre-filtered target images from enhanced context
    const images = context.targetImages
    
    console.log('[SaturationToolAdapter] Target images:', images.length)
    console.log('[SaturationToolAdapter] Targeting mode:', context.targetingMode)
    
    if (images.length === 0) {
      throw new Error('No images found to adjust saturation. Please load an image or select images first.')
    }
    
    // Store previous saturation values (simplified - just track if filters existed)
    const previousValue = 0 // In a real implementation, we'd track the current saturation
    
    // Apply saturation to target images only
    images.forEach((img, index) => {
      console.log(`[SaturationToolAdapter] Processing image ${index + 1}/${images.length}`)
      
      const imageWithFilters = img as FabricImageWithFilters
      
      // Remove existing saturation filters
      if (!imageWithFilters.filters) {
        imageWithFilters.filters = []
      } else {
        imageWithFilters.filters = imageWithFilters.filters.filter((f: unknown) => (f as unknown as ImageFilter).type !== 'Saturation')
      }
      
      // Add new saturation filter if adjustment is not 0
      if (params.adjustment !== 0) {
        const saturationValue = params.adjustment / 100
        const saturationFilter = new filters.Saturation({
          saturation: saturationValue
        })
        
        imageWithFilters.filters.push(saturationFilter)
      }
      
      // Apply filters
      imageWithFilters.applyFilters()
    })
    
    // Render the canvas to show changes
    canvas.renderAll()
    
    console.log('[SaturationToolAdapter] Saturation adjustment applied successfully')
    
    return {
      success: true,
      previousValue,
      newValue: params.adjustment,
      affectedImages: images.length,
      targetingMode: context.targetingMode
    }
  }
  
  canExecute(canvas: Canvas): boolean {
    // Can only adjust saturation if there are images on the canvas
    const hasImages = canvas.getObjects().some(obj => obj.type === 'image')
    if (!hasImages) {
      console.warn('Saturation tool: No images on canvas')
    }
    return hasImages
  }
}

// Export default instance for auto-discovery
export default SaturationToolAdapter <|MERGE_RESOLUTION|>--- conflicted
+++ resolved
@@ -62,25 +62,6 @@
 - "more saturated" or "more vibrant" → +20 to +30
 - "much more saturated" or "very vibrant" → +40 to +60
 - "slightly more saturated" → +10 to +15
-<<<<<<< HEAD
-- "less saturated" or "muted colors" → -20 to -40
-- "desaturated" or "grayscale" → -80 to -100
-
-NEVER ask for exact values - interpret the user's intent and calculate appropriate adjustment values.`
-
-  metadata = {
-    category: 'canvas-editing' as const,
-    executionType: 'fast' as const,
-    worksOn: 'existing-image' as const
-  }
-
-  inputSchema = saturationParameters
-  
-  async execute(params: SaturationInput, context: CanvasContext): Promise<SaturationOutput> {
-    console.log('[SaturationToolAdapter] Execute called with params:', params)
-    console.log('[SaturationToolAdapter] Targeting mode:', context.targetingMode)
-    
-=======
 - "less saturated" or "muted colors" → -20 to -30
 - "much less saturated" or "very muted" → -40 to -60
 - "desaturate" or "grayscale" → -100
@@ -96,17 +77,25 @@
 - "to make colors more vibrant" → +25 to +35
 - "more colorful" → +20 to +30
 - "less colorful" → -20 to -30
+
 NEVER ask for exact values - always interpret the user's intent and choose an appropriate value.`
-  
+
+  metadata = {
+    category: 'canvas-editing' as const,
+    executionType: 'fast' as const,
+    worksOn: 'existing-image' as const
+  }
+
   inputSchema = saturationParameters
   
-  async execute(params: SaturationInput, context: { canvas: Canvas }): Promise<SaturationOutput> {
+  async execute(params: SaturationInput, context: CanvasContext): Promise<SaturationOutput> {
     console.log('[SaturationToolAdapter] ===== EXECUTE CALLED =====')
     console.log('[SaturationToolAdapter] Execute called with params:', params)
     console.log('[SaturationToolAdapter] Params type:', typeof params)
     console.log('[SaturationToolAdapter] Params keys:', Object.keys(params))
     console.log('[SaturationToolAdapter] Adjustment value:', params.adjustment)
->>>>>>> 0503a37f
+    console.log('[SaturationToolAdapter] Targeting mode:', context.targetingMode)
+    
     const canvas = context.canvas
     
     if (!canvas) {
