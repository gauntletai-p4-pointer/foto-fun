--- conflicted
+++ resolved
@@ -42,21 +42,31 @@
 export class ExposureToolAdapter extends BaseToolAdapter<ExposureInput, ExposureOutput> {
   tool = exposureTool
   aiName = 'adjustExposure'
-<<<<<<< HEAD
-  description = `Adjust the exposure of existing images to make them appear properly exposed.
+  description = `Adjust the exposure of existing images (simulates camera exposure compensation).
 
 INTELLIGENT TARGETING:
 - If you have images selected, only those images will be adjusted
 - If no images are selected, all images on the canvas will be adjusted
 
 You MUST calculate the adjustment value based on user intent:
-- "increase exposure" or "brighter exposure" → +20 to +30
-- "decrease exposure" or "darker exposure" → -20 to -30
+- "increase exposure" or "overexpose" → +30 to +50
+- "decrease exposure" or "underexpose" → -30 to -50
+- "slightly overexposed" → +15 to +25
+- "slightly underexposed" → -15 to -25
+- "blown out" or "very overexposed" → +60 to +80
+- "very dark" or "very underexposed" → -60 to -80
 - "fix overexposure" → -30 to -50
 - "fix underexposure" → +30 to +50
 - "neutral exposure" → 0
+- "adjust exposure by X stops" → X * 33 (each stop ≈ 33 units)
+- "turn exposure down by X%" → use -X directly (e.g., "down by 10%" → -10)
+- "turn exposure up by X%" → use +X directly (e.g., "up by 15%" → +15)
+- "increase exposure X%" → use +X directly 
+- "decrease exposure X%" → use -X directly
+- "reduce exposure X%" → use -X directly
 
-NEVER ask for exact values - interpret the user's intent.
+Note: Exposure has a more dramatic effect than brightness, affecting the entire tonal range.
+NEVER ask for exact values - always interpret the user's intent and choose an appropriate value.
 Range: -100 (very dark) to +100 (very bright)`
 
   metadata = {
@@ -68,36 +78,13 @@
   inputSchema = exposureParameters
   
   async execute(params: ExposureInput, context: CanvasContext): Promise<ExposureOutput> {
-    console.log('[ExposureToolAdapter] Execute called with params:', params)
-    console.log('[ExposureToolAdapter] Targeting mode:', context.targetingMode)
-    
-=======
-  description = `Adjust image exposure (simulates camera exposure compensation). You MUST calculate the adjustment value based on user intent.
-Common patterns you should use:
-- "increase exposure" or "overexpose" → +30 to +50
-- "decrease exposure" or "underexpose" → -30 to -50
-- "slightly overexposed" → +15 to +25
-- "slightly underexposed" → -15 to -25
-- "blown out" or "very overexposed" → +60 to +80
-- "very dark" or "very underexposed" → -60 to -80
-- "adjust exposure by X stops" → X * 33 (each stop ≈ 33 units)
-- "turn exposure down by X%" → use -X directly (e.g., "down by 10%" → -10)
-- "turn exposure up by X%" → use +X directly (e.g., "up by 15%" → +15)
-- "increase exposure X%" → use +X directly 
-- "decrease exposure X%" → use -X directly
-- "reduce exposure X%" → use -X directly
-Note: Exposure has a more dramatic effect than brightness, affecting the entire tonal range.
-NEVER ask for exact values - always interpret the user's intent and choose an appropriate value.`
-  
-  inputSchema = exposureParameters
-  
-  async execute(params: ExposureInput, context: { canvas: Canvas }): Promise<ExposureOutput> {
     console.log('[ExposureToolAdapter] ===== EXECUTE CALLED =====')
     console.log('[ExposureToolAdapter] Execute called with params:', params)
     console.log('[ExposureToolAdapter] Params type:', typeof params)
     console.log('[ExposureToolAdapter] Params keys:', Object.keys(params))
     console.log('[ExposureToolAdapter] Adjustment value:', params.adjustment)
->>>>>>> 0503a37f
+    console.log('[ExposureToolAdapter] Targeting mode:', context.targetingMode)
+    
     const canvas = context.canvas
     
     if (!canvas) {
