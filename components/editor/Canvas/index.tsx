'use client'

import { useEffect, useRef } from 'react'
import { useCanvasStore } from '@/store/canvasStore'

import { useFileHandler } from '@/hooks/useFileHandler'
import { useHistoryStore } from '@/store/historyStore'

import { CopyCommand, CutCommand, PasteCommand } from '@/lib/editor/commands/clipboard'
import { ClearSelectionCommand } from '@/lib/editor/commands/selection'
import { useSelectionStore } from '@/store/selectionStore'
import { RemoveObjectCommand } from '@/lib/editor/commands/canvas'
import { IText } from 'fabric'

export function Canvas() {
  const canvasRef = useRef<HTMLCanvasElement>(null)
  const containerRef = useRef<HTMLDivElement>(null)
  
  const {
    initCanvas,
    disposeCanvas,
    startPanning,
    pan,
    endPanning,
    zoomIn,
    zoomOut,
    zoomToFit,
    zoomToActual,
    zoom,
    fabricCanvas,
    selectionManager,
    clipboardManager
  } = useCanvasStore()
  
<<<<<<< HEAD

  const { handleDrop, handleDragOver } = useFileHandler()
=======
  const { getActiveTool } = useToolStore()
  const { handleDrop, handleDragOver } = useFileHandler('insert')
>>>>>>> f8e6a59c
  const { executeCommand } = useHistoryStore()
  
  // Initialize canvas
  useEffect(() => {
    const container = containerRef.current
    const canvas = canvasRef.current
    if (!container || !canvas) return
    
    console.log('[Canvas] Starting initialization...')
    const startTime = Date.now()
    
    // Initialize canvas
    initCanvas(canvas, container.offsetWidth, container.offsetHeight).then(() => {
      console.log('[Canvas] Initialization complete after', Date.now() - startTime, 'ms')
    }).catch((error) => {
      console.error('[Canvas] Initialization failed:', error)
    })
    
    return () => {
      console.log('[Canvas] Disposing canvas...')
      disposeCanvas()
    }
  }, [initCanvas, disposeCanvas])
  
  // Handle keyboard shortcuts
  useEffect(() => {
    const handleKeyDown = (e: KeyboardEvent) => {
      // Check if input is focused
      if (e.target instanceof HTMLInputElement || e.target instanceof HTMLTextAreaElement) {
        return
      }
      
      const isMeta = e.metaKey || e.ctrlKey
      
      // Clipboard shortcuts
      if (isMeta && e.key === 'c' && clipboardManager) {
        e.preventDefault()
        const command = new CopyCommand(clipboardManager)
        executeCommand(command)
      } else if (isMeta && e.key === 'x' && clipboardManager && fabricCanvas && selectionManager) {
        e.preventDefault()
        const command = new CutCommand(fabricCanvas, clipboardManager, selectionManager)
        executeCommand(command)
      } else if (isMeta && e.key === 'v' && clipboardManager && fabricCanvas) {
        e.preventDefault()
        const command = new PasteCommand(fabricCanvas, clipboardManager)
        executeCommand(command)
      }
      
      // Selection shortcuts
      else if (isMeta && e.key === 'a' && selectionManager) {
        e.preventDefault()
        selectionManager.selectAll()
        useSelectionStore.getState().updateSelectionState(true, {
          x: 0,
          y: 0,
          width: fabricCanvas?.width || 0,
          height: fabricCanvas?.height || 0
        })
      } else if (isMeta && e.key === 'd' && selectionManager) {
        e.preventDefault()
        const command = new ClearSelectionCommand(selectionManager)
        executeCommand(command)
        useSelectionStore.getState().updateSelectionState(false)
      }
      
      // Zoom shortcuts
      else if (isMeta && e.key === '=') {
        e.preventDefault()
        zoomIn()
      } else if (isMeta && e.key === '-') {
        e.preventDefault()
        zoomOut()
      } else if (isMeta && e.key === '0') {
        e.preventDefault()
        zoomToFit()
      } else if (isMeta && e.key === '1') {
        e.preventDefault()
        zoomToActual()
      }
      
      // Delete key handling
      else if (e.key === 'Delete' || e.key === 'Backspace') {
        // Only handle delete if not in a text input
        if (fabricCanvas) {
          const activeObject = fabricCanvas.getActiveObject()
          if (activeObject && !(activeObject.type === 'i-text' && (activeObject as IText).isEditing)) {
            e.preventDefault()
            const command = new RemoveObjectCommand(fabricCanvas, activeObject)
            executeCommand(command)
          }
        }
      }
      
      // Pan with space
      if (e.key === ' ' && fabricCanvas && !e.repeat) {
        e.preventDefault()
        // We'll handle panning with mouse events when space is held
        fabricCanvas.defaultCursor = 'grab'
        fabricCanvas.hoverCursor = 'grab'
      }
    }
    
    const handleKeyUp = (e: KeyboardEvent) => {
      if (e.key === ' ' && fabricCanvas) {
        fabricCanvas.defaultCursor = 'default'
        fabricCanvas.hoverCursor = 'move'
        endPanning()
      }
    }
    
    window.addEventListener('keydown', handleKeyDown)
    window.addEventListener('keyup', handleKeyUp)
    
    return () => {
      window.removeEventListener('keydown', handleKeyDown)
      window.removeEventListener('keyup', handleKeyUp)
    }
  }, [fabricCanvas, clipboardManager, selectionManager, zoomIn, zoomOut, zoomToFit, zoomToActual, endPanning, executeCommand])
  
  // Handle space-bar panning (independent of tool system)
  useEffect(() => {
    if (!fabricCanvas) return
    
    const handleMouseDown = (options: unknown) => {
      // Check if space is pressed for temporary hand tool
      const spacePressed = (window as { spacePressed?: boolean }).spacePressed
      if (spacePressed) {
        const e = options as { e: MouseEvent | TouchEvent }
        if ('button' in e.e && e.e.button === 0) { // Left mouse button
          startPanning(options as Parameters<typeof startPanning>[0])
          return
        }
      }
    }
    
    const handleMouseMove = (options: unknown) => {
      // Check if we're panning with space
      const spacePressed = (window as { spacePressed?: boolean }).spacePressed
      if (spacePressed && useCanvasStore.getState().isPanning) {
        pan(options as Parameters<typeof pan>[0])
        return
      }
    }
    
    const handleMouseUp = () => {
      // End panning if we were panning
      if (useCanvasStore.getState().isPanning) {
        endPanning()
        return
      }
    }
    
    // Track space key state
    const trackSpace = (e: KeyboardEvent) => {
      if (e.key === ' ') {
        (window as { spacePressed?: boolean }).spacePressed = e.type === 'keydown'
      }
    }
    
    fabricCanvas.on('mouse:down', handleMouseDown)
    fabricCanvas.on('mouse:move', handleMouseMove)
    fabricCanvas.on('mouse:up', handleMouseUp)
    window.addEventListener('keydown', trackSpace)
    window.addEventListener('keyup', trackSpace)
    
    return () => {
      fabricCanvas.off('mouse:down', handleMouseDown)
      fabricCanvas.off('mouse:move', handleMouseMove)
      fabricCanvas.off('mouse:up', handleMouseUp)
      window.removeEventListener('keydown', trackSpace)
      window.removeEventListener('keyup', trackSpace)
    }
  }, [fabricCanvas, startPanning, pan, endPanning])
  
  // Handle window resize
  useEffect(() => {
    const handleResize = () => {
      if (!containerRef.current || !fabricCanvas) return
      
      const { width, height } = containerRef.current.getBoundingClientRect()
      fabricCanvas.setDimensions({ width, height })
      fabricCanvas.renderAll()
    }
    
    window.addEventListener('resize', handleResize)
    return () => window.removeEventListener('resize', handleResize)
  }, [fabricCanvas])
  
  return (
    <div 
      ref={containerRef}
      className="relative flex-1 bg-content-background overflow-hidden"
      onDrop={handleDrop}
      onDragOver={handleDragOver}
    >
      {/* Canvas checkerboard background */}
      <div 
        className="absolute inset-0 opacity-10"
        style={{
          backgroundImage: `
            repeating-conic-gradient(#808080 0% 25%, transparent 0% 50%) 
            50% / 20px 20px
          `
        }}
      />
      
      {/* Main canvas */}
      <canvas ref={canvasRef} className="absolute inset-0" />
      
      {/* Zoom indicator */}
      <div className="absolute bottom-4 right-4 bg-background/90 backdrop-blur-sm text-foreground px-3 py-1 rounded-md text-sm font-mono border border-foreground/10 shadow-lg">
        {Math.round(zoom * 100)}%
      </div>
    </div>
  )
} <|MERGE_RESOLUTION|>--- conflicted
+++ resolved
@@ -32,13 +32,7 @@
     clipboardManager
   } = useCanvasStore()
   
-<<<<<<< HEAD
-
-  const { handleDrop, handleDragOver } = useFileHandler()
-=======
-  const { getActiveTool } = useToolStore()
   const { handleDrop, handleDragOver } = useFileHandler('insert')
->>>>>>> f8e6a59c
   const { executeCommand } = useHistoryStore()
   
   // Initialize canvas
