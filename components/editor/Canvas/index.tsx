--- conflicted
+++ resolved
@@ -220,18 +220,8 @@
     const handleResize = () => {
       if (!containerRef.current) return
       
-<<<<<<< HEAD
-      // Get the canvas wrapper dimensions (accounting for padding)
-      const canvasWrapper = containerRef.current.querySelector('div') as HTMLDivElement
-      if (!canvasWrapper) return
-      
-      const { width, height } = canvasWrapper.getBoundingClientRect()
-      fabricCanvas.setDimensions({ width, height })
-      fabricCanvas.renderAll()
-=======
       const { width, height } = containerRef.current.getBoundingClientRect()
       resizeViewport(width, height)
->>>>>>> 9799c6d3
     }
     
     window.addEventListener('resize', handleResize)
