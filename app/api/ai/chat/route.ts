import { streamText, convertToModelMessages, tool, type UIMessage } from 'ai'
import { z } from 'zod'
import { openai } from '@/lib/ai/providers'
import { adapterRegistry, autoDiscoverAdapters } from '@/lib/ai/adapters/registry'
import { MasterRoutingAgent } from '@/lib/ai/agents/MasterRoutingAgent'
import { WorkflowMemory } from '@/lib/ai/agents/WorkflowMemory'
import type { AgentContext } from '@/lib/ai/agents/types'
import type { Canvas } from 'fabric'

// Initialize on first request
let adaptersInitialized = false

async function initialize() {
  if (!adaptersInitialized) {
    await autoDiscoverAdapters()
    adaptersInitialized = true
  }
}

export async function POST(req: Request) {
  const { messages, canvasContext, aiSettings } = await req.json()
  
  // Initialize adapters
  await initialize()
  
  // Just use the normal AI chat with all tools available
  // Let the AI decide what to do naturally
  const aiTools = adapterRegistry.getAITools()
  
  return streamText({
    model: openai('gpt-4o'),
    messages: convertToModelMessages(messages),
    tools: {
      // Cost approval tool for external APIs
      requestCostApproval: tool({
        description: 'Request user approval for expensive external API operations',
        inputSchema: z.object({
          toolName: z.string(),
          operation: z.string(),
          estimatedCost: z.number(),
          details: z.string()
        }),
        execute: async ({ toolName, operation, estimatedCost, details }) => {
          return {
            type: 'cost-approval-required',
            toolName,
            operation,
            estimatedCost,
            details,
            message: `This operation will use ${toolName} and cost approximately $${estimatedCost.toFixed(3)}. ${details}`
          }
        }
      }),
      
      // Multi-step workflow tool
      executeAgentWorkflow: tool({
        description: 'Execute complex multi-step photo editing workflow when simple tools are not enough',
        inputSchema: z.object({
          request: z.string().describe('The user request to execute')
        }),
        execute: async ({ request }) => {
          return await executeMultiStepWorkflow(request, messages, canvasContext, aiSettings)
        }
      }),
      
      // All the regular tools
      ...aiTools
    },
    system: `You are FotoFun's AI assistant. You can help with photo editing in several ways:

ROUTING RULES:

1. **Questions/Help**: Answer directly with helpful information

2. **Simple Operations (Client-Side Fast Execution)**:
   - Single clear operations: "make it brighter", "rotate 90 degrees", "apply sepia"
   - Simple multi-step with clear operations: "crop and rotate", "brighten and flip"
   - Specific parameters: "increase brightness by 20", "crop to square"
   - Use the direct tools - the client will execute them quickly
   - For multi-step: just call the tools in sequence

3. **Complex Operations (Server-Side Agent Workflows)**:
   - Subjective improvements: "enhance this photo", "make it look professional"
   - Quality judgments: "improve the lighting", "fix exposure issues"
   - Vague requests: "make it pop", "give it a vintage feel"
   - Analysis required: "remove distractions", "focus on the subject"
   - Use executeAgentWorkflow - these need AI reasoning and planning

4. **AI-Native Tools**: Always use requestCostApproval first

IMPORTANT DISTINCTION:
- "make it brighter and crop" → Use individual tools (client handles sequence)
- "improve the image quality" → Use executeAgentWorkflow (needs AI judgment)
- Simple combinations of clear operations should NOT use executeAgentWorkflow

Canvas: ${canvasContext.dimensions.width}x${canvasContext.dimensions.height}px, has content: ${canvasContext.hasContent}

Available tools:
- Canvas editing: ${adapterRegistry.getToolNamesByCategory('canvas-editing').join(', ')}
- AI-native: ${adapterRegistry.getToolNamesByCategory('ai-native').join(', ')}
- Complex workflows: executeAgentWorkflow (ONLY for subjective/complex operations)

When using tools, be direct and efficient. Only use executeAgentWorkflow when AI reasoning adds value.`,
  }).toUIMessageStreamResponse()
}

// Execute multi-step workflow using agent system
async function executeMultiStepWorkflow(
  request: string,
  messages: UIMessage[], 
  canvasContext: { dimensions: { width: number; height: number }; hasContent: boolean; objectCount?: number }, 
  aiSettings: { autoApproveThreshold?: number; showConfidenceScores?: boolean; showApprovalDecisions?: boolean }
) {
  // Create mock canvas for server-side operations
  const mockCanvas = {
    getWidth: () => canvasContext?.dimensions?.width || 0,
    getHeight: () => canvasContext?.dimensions?.height || 0,
    getObjects: () => [],
    toJSON: () => ({}),
    loadFromJSON: (data: unknown, callback: () => void) => { callback() },
    renderAll: () => {}
  } as unknown as Canvas
  
<<<<<<< HEAD
  // Create agent context with user preferences from AI settings
  const agentContext: AgentContext = {
    canvas: mockCanvas,
    conversation: messages,
    workflowMemory: new WorkflowMemory(mockCanvas),
    userPreferences: {
      autoApprovalThreshold: aiSettings?.autoApproveThreshold || 0.8,
      maxAutonomousSteps: 10,
      showConfidenceScores: aiSettings?.showConfidenceScores ?? true,
      showApprovalDecisions: aiSettings?.showApprovalDecisions ?? true,
    },
    canvasAnalysis: {
      dimensions: canvasContext.dimensions,
      hasContent: canvasContext.hasContent,
      objectCount: canvasContext.objectCount || 0,
      lastAnalyzedAt: Date.now()
    }
  }
  
  // Create master routing agent
  const masterAgent = new MasterRoutingAgent(agentContext)
  
  try {
    console.log('[Agent] Executing multi-step workflow for:', request)
=======
  console.log('=== AI CHAT POST REQUEST ===')
  console.log('Messages count:', messages.length)
  console.log('Last message:', messages[messages.length - 1]?.content || 'No content')
  console.log('Agent mode:', agentMode)
  console.log('Canvas context hasContent:', canvasContext?.hasContent)
  console.log('Canvas dimensions:', canvasContext?.dimensions)
  
  // Initialize adapters and agents
  await initialize()
  
  // Get AI tools from adapter registry
  const aiTools = adapterRegistry.getAITools()
  console.log('Available AI tools:', Object.keys(aiTools))
  console.log('Has adjustExposure:', 'adjustExposure' in aiTools)
  console.log('Has adjustSaturation:', 'adjustSaturation' in aiTools)
  console.log('Has adjustBrightness:', 'adjustBrightness' in aiTools)
  
  // Check saturation adapter specifically
  const saturationAdapter = adapterRegistry.get('adjustSaturation')
  console.log('Saturation adapter from registry:', !!saturationAdapter)
  if (saturationAdapter) {
    console.log('Saturation adapter description:', saturationAdapter.description.substring(0, 100) + '...')
  }
  
  // Use agent mode if enabled - NOW WITH AI SDK v5 PATTERNS
  if (agentMode) {
    console.log('[AI Chat] Using AGENT MODE');
    // Create mock canvas for server-side operations
    const mockCanvas = {
      getWidth: () => canvasContext?.dimensions?.width || 0,
      getHeight: () => canvasContext?.dimensions?.height || 0,
      getObjects: () => [],
      toJSON: () => ({}),
      loadFromJSON: (data: unknown, callback: () => void) => { callback() },
      renderAll: () => {}
    } as unknown as Canvas
>>>>>>> 0503a37f
    
    // Execute with the master agent (includes routing, orchestration, evaluation)
    const agentResult = await masterAgent.execute(request)
    
    // Extract tool executions for client-side execution
    const toolExecutions = agentResult.results.map((stepResult: { data: unknown; confidence: number }) => {
      const data = stepResult.data as { toolName?: string; params?: unknown; description?: string }
      if (data && data.toolName && data.params) {
        return {
          toolName: data.toolName,
          params: data.params,
          description: data.description,
          confidence: stepResult.confidence
        }
      }
      return null
    }).filter(Boolean)
    
    console.log('[Agent] Planned tool executions:', toolExecutions)
    
<<<<<<< HEAD
    // Extract status updates from the first result (contains routing info)
    const statusUpdates = agentResult.results.length > 0 ? 
      (agentResult.results[0].data as { statusUpdates?: Array<{
        type: string
        message: string
        details?: string
        timestamp: string
      }> })?.statusUpdates || [] : []
    
    // Calculate overall confidence and approval requirements
    const overallConfidence = agentResult.results.reduce((sum, r) => sum + r.confidence, 0) / agentResult.results.length
    const requiresApproval = agentResult.results.some((r: { confidence: number }) => r.confidence < agentContext.userPreferences.autoApprovalThreshold)
    
    // Return the structured workflow result with full agent data
    return {
      success: agentResult.completed,
      workflow: {
        description: `Multi-step workflow: ${request}`,
        steps: toolExecutions,
        agentType: 'sequential', // Default agent type
        confidence: overallConfidence,
        requiresApproval,
        statusUpdates
      }
    }
  } catch (error) {
    console.error('[Agent] Error executing workflow:', error)
    
    // Handle ApprovalRequiredError specially
    if (error instanceof Error && error.name === 'ApprovalRequiredError') {
      // Extract the approval info from the error
      const approvalError = error as Error & {
        step?: { description: string }
        result?: { confidence: number }
        approvalInfo?: { 
          confidence: number
          threshold: number
        }
      }
      
      return {
        success: false,
        approvalRequired: true,
        step: {
          id: 'workflow-approval',
          description: approvalError.step?.description || 'Execute planned workflow',
          confidence: approvalError.approvalInfo?.confidence || approvalError.result?.confidence || 0.5,
          threshold: approvalError.approvalInfo?.threshold || aiSettings?.autoApproveThreshold || 0.8
        },
        message: error.message
      }
    }
=======
    // Stream the response with AI SDK v5 multi-step execution
    const result = streamText({
      model: openai('gpt-4o'),
      messages: convertToModelMessages(messages),
      tools: {
        // AI SDK v5 compliant agent execution tool
        executeAgentWorkflow: tool({
          description: 'Execute photo editing request using AI SDK v5 compliant agent routing and multi-step execution',
          inputSchema: z.object({
            request: z.string().describe('The user request to execute')
          }),
          execute: async ({ request }) => {
            try {
              console.log('[Agent v5] === EXECUTING AGENT WORKFLOW ===')
              console.log('[Agent v5] Request:', request)
              console.log('[Agent v5] Request type:', typeof request)
              console.log('[Agent v5] Looking for saturation/vibrant keywords in request:', 
                request.toLowerCase().includes('saturation') || 
                request.toLowerCase().includes('vibrant') || 
                request.toLowerCase().includes('colorful'))
              
              // Execute with the AI SDK v5 compliant master agent
              const agentResult = await masterAgent.execute(request)
              
              // Process the AI SDK v5 result format
              const toolExecutions = agentResult.results.map((stepResult) => {
                const data = stepResult.data as { toolName?: string; params?: unknown; description?: string; output?: unknown }
                if (data && data.toolName && data.params) {
                  return {
                    toolName: data.toolName,
                    params: data.params,
                    description: data.description,
                    confidence: stepResult.confidence,
                    output: data.output
                  }
                }
                return null
              }).filter(Boolean)
              
              console.log('[Agent v5] Processed tool executions:', toolExecutions)
              
              // Extract status updates from agent execution
              const statusUpdates = agentResult.results.length > 0 ? 
                (agentResult.results[0].data as { statusUpdates?: Array<{
                  type: string
                  message: string
                  details?: string
                  timestamp: string
                }> })?.statusUpdates || [] : []
              
              // Calculate overall confidence and approval requirements
              const overallConfidence = agentResult.results.length > 0 ? 
                agentResult.results.reduce((sum, r) => sum + r.confidence, 0) / agentResult.results.length : 0.5
              const requiresApproval = agentResult.results.some((r) => r.confidence < agentContext.userPreferences.autoApprovalThreshold)
              
              // Return the structured workflow result with AI SDK v5 data
              return {
                success: agentResult.completed,
                workflow: {
                  description: `AI SDK v5 workflow: ${request}`,
                  steps: toolExecutions,
                  agentType: 'master-routing-v5',
                  totalSteps: toolExecutions.length,
                  reasoning: statusUpdates.find(s => s.type === 'routing-decision')?.details || 
                            `AI SDK v5 planned ${toolExecutions.length} steps for: ${request}`
                },
                agentStatus: {
                  confidence: overallConfidence,
                  approvalRequired: requiresApproval,
                  threshold: agentContext.userPreferences.autoApprovalThreshold
                },
                statusUpdates,
                toolExecutions,
                message: `AI SDK v5 planned ${toolExecutions.length} steps. Executing with multi-step patterns...`
              }
            } catch (error) {
              // Handle approval required errors (enhanced with AI SDK v5 context)
              if (error instanceof ApprovalRequiredError) {
                console.log('[Agent v5] Approval required:', error.message)
                
                const workflowContext = error.workflowContext
                
                return {
                  success: false,
                  approvalRequired: true,
                  step: {
                    id: error.step.id,
                    description: error.step.description,
                    confidence: error.approvalInfo.confidence,
                    threshold: error.approvalInfo.threshold
                  },
                  workflow: workflowContext ? {
                    description: `${workflowContext.agentType} workflow (AI SDK v5)`,
                    steps: workflowContext.allSteps.map((step, index) => ({
                      id: step.id,
                      description: step.description,
                      toolName: (step as ToolStep).tool || 'unknown',
                      params: {},
                      confidence: index === workflowContext.currentStepIndex ? 
                          error.approvalInfo.confidence : 0.8,
                      isCurrentStep: index === workflowContext.currentStepIndex,
                      status: index < workflowContext.currentStepIndex ? 'completed' : 
                             index === workflowContext.currentStepIndex ? 'pending-approval' : 'planned'
                    })),
                    agentType: workflowContext.agentType,
                    totalSteps: workflowContext.allSteps.length,
                    reasoning: workflowContext.reasoning,
                    currentStepIndex: workflowContext.currentStepIndex
                  } : undefined,
                  agentStatus: {
                    confidence: error.approvalInfo.confidence,
                    approvalRequired: true,
                    threshold: error.approvalInfo.threshold
                  },
                  statusUpdates: workflowContext?.statusUpdates || [],
                  message: `AI SDK v5 approval required: ${error.step.description} (confidence: ${Math.round(error.approvalInfo.confidence * 100)}%, threshold: ${Math.round(error.approvalInfo.threshold * 100)}%)`
                }
              }
              
              console.error('Agent v5 execution error:', error)
              return {
                success: false,
                error: error instanceof Error ? error.message : 'Unknown error'
              }
            }
          }
        }),
        ...aiTools
      },
      system: `You are FotoFun's AI assistant with AI SDK v5 compliant agent capabilities:

- MasterRoutingAgent: Uses AI SDK v5 generateText with multi-step tool execution
- SequentialEditingAgent: Leverages AI SDK v5 stopWhen patterns for sequential processing
- BaseAgent: Built on AI SDK v5 foundations with onStepFinish callbacks

AI SDK v5 FEATURES:
- Multi-step tool execution with automatic coordination
- Built-in step counting and stop conditions
- Enhanced error handling and approval flows
- Streaming with real-time status updates

WORKFLOW:
1. For multi-step requests, call executeAgentWorkflow({ request: "user request" })
2. The AI SDK v5 agents handle:
   - Request analysis and routing
   - Multi-step tool coordination
   - Confidence calculation and approval logic
   - Status updates and progress tracking
3. Execute returned tools based on the workflow plan

EXAMPLE - AI SDK v5 Multi-Step:
User: "make this photo look professional"
Step 1: executeAgentWorkflow({ request: "make this photo look professional" })
Response: { success: true, toolExecutions: [brightness, contrast, saturation tools] }
Step 2-4: Execute each tool with AI SDK v5 coordination

EXAMPLE - AI SDK v5 Approval:
User: "apply extreme effects"
Step 1: executeAgentWorkflow({ request: "apply extreme effects" })
Response: { success: false, approvalRequired: true, message: "Low confidence operation..." }
Step 2: STOP - Explain approval needed with AI SDK v5 context

This leverages AI SDK v5's multi-step execution, stopWhen patterns, and onStepFinish callbacks.

Current canvas: ${canvasContext.dimensions.width}x${canvasContext.dimensions.height}px
${canvasContext.hasContent ? '(image loaded)' : '(no image)'}

Available tools: executeAgentWorkflow, ${adapterRegistry.getAll().map(a => a.aiName).join(', ')}`
    })
>>>>>>> 0503a37f
    
    return {
      success: false,
      error: error instanceof Error ? error.message : 'Unknown error',
      workflow: null
    }
  }
<<<<<<< HEAD
=======
  
  // Non-agent mode (original behavior preserved)
  console.log('[AI Chat] Using NON-AGENT MODE');
  console.log('[AI Chat] System prompt tools:', Object.keys(aiTools));
  
  const toolDescriptions = adapterRegistry.getToolDescriptions()
  console.log('[AI Chat] Tool descriptions count:', toolDescriptions.length)
  console.log('[AI Chat] Saturation in descriptions:', toolDescriptions.some(desc => desc.includes('adjustSaturation')))
  
  const result = streamText({
    model: openai('gpt-4o'),
    messages: convertToModelMessages(messages),
    tools: aiTools,
    system: `You are FotoFun's AI assistant. You help users edit photos using the available tools.

Available tools:
${toolDescriptions.join('\n')}

Current canvas: ${canvasContext?.dimensions ? `${canvasContext.dimensions.width}x${canvasContext.dimensions.height} pixels` : 'No canvas'}${canvasContext?.hasContent ? ' (image loaded)' : ''}

When using tools:
1. Be specific with parameters
2. Explain what you're doing
3. If a tool fails, explain why and suggest alternatives

Respond naturally and helpfully.`
  })
  
  return result.toUIMessageStreamResponse()
>>>>>>> 0503a37f
} <|MERGE_RESOLUTION|>--- conflicted
+++ resolved
@@ -20,12 +20,19 @@
 export async function POST(req: Request) {
   const { messages, canvasContext, aiSettings } = await req.json()
   
+  // Add useful debugging logs
+  console.log('=== AI CHAT POST REQUEST ===')
+  console.log('Messages count:', messages.length)
+  console.log('Last message:', messages[messages.length - 1]?.content || 'No content')
+  console.log('Canvas context hasContent:', canvasContext?.hasContent)
+  console.log('Canvas dimensions:', canvasContext?.dimensions)
+  
   // Initialize adapters
   await initialize()
   
-  // Just use the normal AI chat with all tools available
-  // Let the AI decide what to do naturally
+  // Get AI tools from adapter registry
   const aiTools = adapterRegistry.getAITools()
+  console.log('Available AI tools:', Object.keys(aiTools))
   
   return streamText({
     model: openai('gpt-4o'),
@@ -111,6 +118,9 @@
   canvasContext: { dimensions: { width: number; height: number }; hasContent: boolean; objectCount?: number }, 
   aiSettings: { autoApproveThreshold?: number; showConfidenceScores?: boolean; showApprovalDecisions?: boolean }
 ) {
+  console.log('[Agent] === EXECUTING MULTI-STEP WORKFLOW ===')
+  console.log('[Agent] Request:', request)
+  
   // Create mock canvas for server-side operations
   const mockCanvas = {
     getWidth: () => canvasContext?.dimensions?.width || 0,
@@ -121,7 +131,6 @@
     renderAll: () => {}
   } as unknown as Canvas
   
-<<<<<<< HEAD
   // Create agent context with user preferences from AI settings
   const agentContext: AgentContext = {
     canvas: mockCanvas,
@@ -146,44 +155,6 @@
   
   try {
     console.log('[Agent] Executing multi-step workflow for:', request)
-=======
-  console.log('=== AI CHAT POST REQUEST ===')
-  console.log('Messages count:', messages.length)
-  console.log('Last message:', messages[messages.length - 1]?.content || 'No content')
-  console.log('Agent mode:', agentMode)
-  console.log('Canvas context hasContent:', canvasContext?.hasContent)
-  console.log('Canvas dimensions:', canvasContext?.dimensions)
-  
-  // Initialize adapters and agents
-  await initialize()
-  
-  // Get AI tools from adapter registry
-  const aiTools = adapterRegistry.getAITools()
-  console.log('Available AI tools:', Object.keys(aiTools))
-  console.log('Has adjustExposure:', 'adjustExposure' in aiTools)
-  console.log('Has adjustSaturation:', 'adjustSaturation' in aiTools)
-  console.log('Has adjustBrightness:', 'adjustBrightness' in aiTools)
-  
-  // Check saturation adapter specifically
-  const saturationAdapter = adapterRegistry.get('adjustSaturation')
-  console.log('Saturation adapter from registry:', !!saturationAdapter)
-  if (saturationAdapter) {
-    console.log('Saturation adapter description:', saturationAdapter.description.substring(0, 100) + '...')
-  }
-  
-  // Use agent mode if enabled - NOW WITH AI SDK v5 PATTERNS
-  if (agentMode) {
-    console.log('[AI Chat] Using AGENT MODE');
-    // Create mock canvas for server-side operations
-    const mockCanvas = {
-      getWidth: () => canvasContext?.dimensions?.width || 0,
-      getHeight: () => canvasContext?.dimensions?.height || 0,
-      getObjects: () => [],
-      toJSON: () => ({}),
-      loadFromJSON: (data: unknown, callback: () => void) => { callback() },
-      renderAll: () => {}
-    } as unknown as Canvas
->>>>>>> 0503a37f
     
     // Execute with the master agent (includes routing, orchestration, evaluation)
     const agentResult = await masterAgent.execute(request)
@@ -204,7 +175,6 @@
     
     console.log('[Agent] Planned tool executions:', toolExecutions)
     
-<<<<<<< HEAD
     // Extract status updates from the first result (contains routing info)
     const statusUpdates = agentResult.results.length > 0 ? 
       (agentResult.results[0].data as { statusUpdates?: Array<{
@@ -225,10 +195,17 @@
         description: `Multi-step workflow: ${request}`,
         steps: toolExecutions,
         agentType: 'sequential', // Default agent type
+        totalSteps: toolExecutions.length,
+        reasoning: statusUpdates.find(s => s.type === 'routing-decision')?.details || `Planned ${toolExecutions.length} steps for: ${request}`
+      },
+      agentStatus: {
         confidence: overallConfidence,
-        requiresApproval,
-        statusUpdates
-      }
+        approvalRequired: requiresApproval,
+        threshold: agentContext.userPreferences.autoApprovalThreshold
+      },
+      statusUpdates,
+      toolExecutions,
+      message: `Planned ${toolExecutions.length} steps. Now executing each tool...`
     }
   } catch (error) {
     console.error('[Agent] Error executing workflow:', error)
@@ -257,177 +234,6 @@
         message: error.message
       }
     }
-=======
-    // Stream the response with AI SDK v5 multi-step execution
-    const result = streamText({
-      model: openai('gpt-4o'),
-      messages: convertToModelMessages(messages),
-      tools: {
-        // AI SDK v5 compliant agent execution tool
-        executeAgentWorkflow: tool({
-          description: 'Execute photo editing request using AI SDK v5 compliant agent routing and multi-step execution',
-          inputSchema: z.object({
-            request: z.string().describe('The user request to execute')
-          }),
-          execute: async ({ request }) => {
-            try {
-              console.log('[Agent v5] === EXECUTING AGENT WORKFLOW ===')
-              console.log('[Agent v5] Request:', request)
-              console.log('[Agent v5] Request type:', typeof request)
-              console.log('[Agent v5] Looking for saturation/vibrant keywords in request:', 
-                request.toLowerCase().includes('saturation') || 
-                request.toLowerCase().includes('vibrant') || 
-                request.toLowerCase().includes('colorful'))
-              
-              // Execute with the AI SDK v5 compliant master agent
-              const agentResult = await masterAgent.execute(request)
-              
-              // Process the AI SDK v5 result format
-              const toolExecutions = agentResult.results.map((stepResult) => {
-                const data = stepResult.data as { toolName?: string; params?: unknown; description?: string; output?: unknown }
-                if (data && data.toolName && data.params) {
-                  return {
-                    toolName: data.toolName,
-                    params: data.params,
-                    description: data.description,
-                    confidence: stepResult.confidence,
-                    output: data.output
-                  }
-                }
-                return null
-              }).filter(Boolean)
-              
-              console.log('[Agent v5] Processed tool executions:', toolExecutions)
-              
-              // Extract status updates from agent execution
-              const statusUpdates = agentResult.results.length > 0 ? 
-                (agentResult.results[0].data as { statusUpdates?: Array<{
-                  type: string
-                  message: string
-                  details?: string
-                  timestamp: string
-                }> })?.statusUpdates || [] : []
-              
-              // Calculate overall confidence and approval requirements
-              const overallConfidence = agentResult.results.length > 0 ? 
-                agentResult.results.reduce((sum, r) => sum + r.confidence, 0) / agentResult.results.length : 0.5
-              const requiresApproval = agentResult.results.some((r) => r.confidence < agentContext.userPreferences.autoApprovalThreshold)
-              
-              // Return the structured workflow result with AI SDK v5 data
-              return {
-                success: agentResult.completed,
-                workflow: {
-                  description: `AI SDK v5 workflow: ${request}`,
-                  steps: toolExecutions,
-                  agentType: 'master-routing-v5',
-                  totalSteps: toolExecutions.length,
-                  reasoning: statusUpdates.find(s => s.type === 'routing-decision')?.details || 
-                            `AI SDK v5 planned ${toolExecutions.length} steps for: ${request}`
-                },
-                agentStatus: {
-                  confidence: overallConfidence,
-                  approvalRequired: requiresApproval,
-                  threshold: agentContext.userPreferences.autoApprovalThreshold
-                },
-                statusUpdates,
-                toolExecutions,
-                message: `AI SDK v5 planned ${toolExecutions.length} steps. Executing with multi-step patterns...`
-              }
-            } catch (error) {
-              // Handle approval required errors (enhanced with AI SDK v5 context)
-              if (error instanceof ApprovalRequiredError) {
-                console.log('[Agent v5] Approval required:', error.message)
-                
-                const workflowContext = error.workflowContext
-                
-                return {
-                  success: false,
-                  approvalRequired: true,
-                  step: {
-                    id: error.step.id,
-                    description: error.step.description,
-                    confidence: error.approvalInfo.confidence,
-                    threshold: error.approvalInfo.threshold
-                  },
-                  workflow: workflowContext ? {
-                    description: `${workflowContext.agentType} workflow (AI SDK v5)`,
-                    steps: workflowContext.allSteps.map((step, index) => ({
-                      id: step.id,
-                      description: step.description,
-                      toolName: (step as ToolStep).tool || 'unknown',
-                      params: {},
-                      confidence: index === workflowContext.currentStepIndex ? 
-                          error.approvalInfo.confidence : 0.8,
-                      isCurrentStep: index === workflowContext.currentStepIndex,
-                      status: index < workflowContext.currentStepIndex ? 'completed' : 
-                             index === workflowContext.currentStepIndex ? 'pending-approval' : 'planned'
-                    })),
-                    agentType: workflowContext.agentType,
-                    totalSteps: workflowContext.allSteps.length,
-                    reasoning: workflowContext.reasoning,
-                    currentStepIndex: workflowContext.currentStepIndex
-                  } : undefined,
-                  agentStatus: {
-                    confidence: error.approvalInfo.confidence,
-                    approvalRequired: true,
-                    threshold: error.approvalInfo.threshold
-                  },
-                  statusUpdates: workflowContext?.statusUpdates || [],
-                  message: `AI SDK v5 approval required: ${error.step.description} (confidence: ${Math.round(error.approvalInfo.confidence * 100)}%, threshold: ${Math.round(error.approvalInfo.threshold * 100)}%)`
-                }
-              }
-              
-              console.error('Agent v5 execution error:', error)
-              return {
-                success: false,
-                error: error instanceof Error ? error.message : 'Unknown error'
-              }
-            }
-          }
-        }),
-        ...aiTools
-      },
-      system: `You are FotoFun's AI assistant with AI SDK v5 compliant agent capabilities:
-
-- MasterRoutingAgent: Uses AI SDK v5 generateText with multi-step tool execution
-- SequentialEditingAgent: Leverages AI SDK v5 stopWhen patterns for sequential processing
-- BaseAgent: Built on AI SDK v5 foundations with onStepFinish callbacks
-
-AI SDK v5 FEATURES:
-- Multi-step tool execution with automatic coordination
-- Built-in step counting and stop conditions
-- Enhanced error handling and approval flows
-- Streaming with real-time status updates
-
-WORKFLOW:
-1. For multi-step requests, call executeAgentWorkflow({ request: "user request" })
-2. The AI SDK v5 agents handle:
-   - Request analysis and routing
-   - Multi-step tool coordination
-   - Confidence calculation and approval logic
-   - Status updates and progress tracking
-3. Execute returned tools based on the workflow plan
-
-EXAMPLE - AI SDK v5 Multi-Step:
-User: "make this photo look professional"
-Step 1: executeAgentWorkflow({ request: "make this photo look professional" })
-Response: { success: true, toolExecutions: [brightness, contrast, saturation tools] }
-Step 2-4: Execute each tool with AI SDK v5 coordination
-
-EXAMPLE - AI SDK v5 Approval:
-User: "apply extreme effects"
-Step 1: executeAgentWorkflow({ request: "apply extreme effects" })
-Response: { success: false, approvalRequired: true, message: "Low confidence operation..." }
-Step 2: STOP - Explain approval needed with AI SDK v5 context
-
-This leverages AI SDK v5's multi-step execution, stopWhen patterns, and onStepFinish callbacks.
-
-Current canvas: ${canvasContext.dimensions.width}x${canvasContext.dimensions.height}px
-${canvasContext.hasContent ? '(image loaded)' : '(no image)'}
-
-Available tools: executeAgentWorkflow, ${adapterRegistry.getAll().map(a => a.aiName).join(', ')}`
-    })
->>>>>>> 0503a37f
     
     return {
       success: false,
@@ -435,36 +241,4 @@
       workflow: null
     }
   }
-<<<<<<< HEAD
-=======
-  
-  // Non-agent mode (original behavior preserved)
-  console.log('[AI Chat] Using NON-AGENT MODE');
-  console.log('[AI Chat] System prompt tools:', Object.keys(aiTools));
-  
-  const toolDescriptions = adapterRegistry.getToolDescriptions()
-  console.log('[AI Chat] Tool descriptions count:', toolDescriptions.length)
-  console.log('[AI Chat] Saturation in descriptions:', toolDescriptions.some(desc => desc.includes('adjustSaturation')))
-  
-  const result = streamText({
-    model: openai('gpt-4o'),
-    messages: convertToModelMessages(messages),
-    tools: aiTools,
-    system: `You are FotoFun's AI assistant. You help users edit photos using the available tools.
-
-Available tools:
-${toolDescriptions.join('\n')}
-
-Current canvas: ${canvasContext?.dimensions ? `${canvasContext.dimensions.width}x${canvasContext.dimensions.height} pixels` : 'No canvas'}${canvasContext?.hasContent ? ' (image loaded)' : ''}
-
-When using tools:
-1. Be specific with parameters
-2. Explain what you're doing
-3. If a tool fails, explain why and suggest alternatives
-
-Respond naturally and helpfully.`
-  })
-  
-  return result.toUIMessageStreamResponse()
->>>>>>> 0503a37f
 } 